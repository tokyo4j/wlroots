--- conflicted
+++ resolved
@@ -127,9 +127,8 @@
 }
 
 void view_teardown(struct roots_view *view) {
-<<<<<<< HEAD
 	// TODO replace me with a signal
-=======
+	/*
 	struct wlr_list *views = view->desktop->views;
 	if (views->length < 2 || views->items[views->length-1] != view) {
 		return;
@@ -138,7 +137,7 @@
 	struct roots_view *prev_view = views->items[views->length-2];
 	struct roots_input *input = prev_view->desktop->server->input;
 	set_view_focus(input, prev_view->desktop, prev_view);
->>>>>>> b5ad7a52
+	*/
 }
 
 struct roots_view *view_at(struct roots_desktop *desktop, double lx, double ly,
