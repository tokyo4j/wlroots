#define _POSIX_C_SOURCE 199309L
#include <assert.h>
#include <time.h>
#include <stdlib.h>
#include <wlr/types/wlr_box.h>
#include <wlr/types/wlr_compositor.h>
#include <wlr/types/wlr_cursor.h>
#include <wlr/types/wlr_gamma_control.h>
#include <wlr/types/wlr_output_layout.h>
#include <wlr/types/wlr_wl_shell.h>
#include <wlr/types/wlr_xdg_shell_v6.h>
#include <wlr/util/log.h>
#include "rootston/desktop.h"
#include "rootston/server.h"

void view_destroy(struct roots_view *view) {
	struct roots_desktop *desktop = view->desktop;
	for (size_t i = 0; i < desktop->views->length; ++i) {
		struct roots_view *_view = desktop->views->items[i];
		if (view == _view) {
			list_del(desktop->views, i);
			break;
		}
	}
	free(view);
}

void view_get_size(struct roots_view *view, struct wlr_box *box) {
	if (view->get_size) {
		view->get_size(view, box);
		return;
	}
	box->x = box->y = 0;
	box->width = view->wlr_surface->current.width;
	box->height = view->wlr_surface->current.height;
}

void view_get_input_bounds(struct roots_view *view, struct wlr_box *box) {
	if (view->get_input_bounds) {
		view->get_input_bounds(view, box);
		return;
	}
	box->x = box->y = 0;
	box->width = view->wlr_surface->current->width;
	box->height = view->wlr_surface->current->height;
}

void view_activate(struct roots_view *view, bool activate) {
	if (view->activate) {
		view->activate(view, activate);
	}
}

<<<<<<< HEAD
static struct wlr_subsurface *subsurface_at(struct wlr_surface *surface,
		double sx, double sy, double *sub_x, double *sub_y) {
	struct wlr_subsurface *subsurface;
	wl_list_for_each(subsurface, &surface->subsurface_list, parent_link) {
		double _sub_x = subsurface->surface->current->subsurface_position.x;
		double _sub_y = subsurface->surface->current->subsurface_position.y;
		struct wlr_subsurface *sub =
			subsurface_at(subsurface->surface, _sub_x + sx, _sub_y + sy,
				sub_x, sub_y);
		if (sub) {
			// TODO: convert sub_x and sub_y to the parent coordinate system
			return sub;
		}

		int sub_width = subsurface->surface->current->buffer_width;
		int sub_height = subsurface->surface->current->buffer_height;
		if ((sx > _sub_x && sx < _sub_x + sub_width) &&
				(sy > _sub_y && sub_y < sub_y + sub_height)) {
			*sub_x = _sub_x;
			*sub_y = _sub_y;
			return subsurface;
		}
	}

	return NULL;
}

struct roots_view *view_at(struct roots_desktop *desktop, double lx, double ly,
		struct wlr_surface **surface, double *sx, double *sy) {
=======
void view_resize(struct roots_view *view, uint32_t width, uint32_t height) {
	if (view->resize) {
		view->resize(view, width, height);
	}
}

struct roots_view *view_at(struct roots_desktop *desktop, int x, int y) {
>>>>>>> 5944505a
	for (size_t i = 0; i < desktop->views->length; ++i) {
		struct roots_view *view = desktop->views->items[i];

		double view_sx = lx - view->x;
		double view_sy = ly - view->y;

		double sub_x, sub_y;
		struct wlr_subsurface *subsurface =
			subsurface_at(view->wlr_surface, view_sx, view_sy, &sub_x, &sub_y);

		if (subsurface) {
			*sx = view_sx - sub_x;
			*sy = view_sy - sub_y;
			*surface = subsurface->surface;
			return view;
		}

		struct wlr_box box;
		view_get_input_bounds(view, &box);
		box.x += view->x;
		box.y += view->y;
		if (wlr_box_contains_point(&box, lx, ly)) {
			*sx = view_sx;
			*sy = view_sy;
			*surface = view->wlr_surface;
			return view;
		}
	}
	return NULL;
}

struct roots_desktop *desktop_create(struct roots_server *server,
		struct roots_config *config) {
	struct roots_desktop *desktop = calloc(1, sizeof(struct roots_desktop));
	wlr_log(L_DEBUG, "Initializing roots desktop");

	assert(desktop->views = list_create());
	wl_list_init(&desktop->outputs);
	wl_list_init(&desktop->output_add.link);
	desktop->output_add.notify = output_add_notify;
	wl_list_init(&desktop->output_remove.link);
	desktop->output_remove.notify = output_remove_notify;

	wl_signal_add(&server->backend->events.output_add,
			&desktop->output_add);
	wl_signal_add(&server->backend->events.output_remove,
			&desktop->output_remove);

	desktop->server = server;
	desktop->config = config;
	desktop->layout = wlr_output_layout_create();
	desktop->compositor = wlr_compositor_create(
			server->wl_display, server->renderer);

	desktop->xdg_shell_v6 = wlr_xdg_shell_v6_create(server->wl_display);
	wl_signal_add(&desktop->xdg_shell_v6->events.new_surface,
		&desktop->xdg_shell_v6_surface);
	desktop->xdg_shell_v6_surface.notify = handle_xdg_shell_v6_surface;

	desktop->wl_shell = wlr_wl_shell_create(server->wl_display);
	wl_signal_add(&desktop->wl_shell->events.new_surface,
		&desktop->wl_shell_surface);
	desktop->wl_shell_surface.notify = handle_wl_shell_surface;

	desktop->xwayland = wlr_xwayland_create(server->wl_display,
		desktop->compositor);
	wl_signal_add(&desktop->xwayland->events.new_surface,
		&desktop->xwayland_surface);
	desktop->xwayland_surface.notify = handle_xwayland_surface;

	desktop->gamma_control_manager = wlr_gamma_control_manager_create(
			server->wl_display);

	return desktop;
}

void desktop_destroy(struct roots_desktop *desktop) {
	// TODO
}<|MERGE_RESOLUTION|>--- conflicted
+++ resolved
@@ -31,8 +31,8 @@
 		return;
 	}
 	box->x = box->y = 0;
-	box->width = view->wlr_surface->current.width;
-	box->height = view->wlr_surface->current.height;
+	box->width = view->wlr_surface->current->width;
+	box->height = view->wlr_surface->current->height;
 }
 
 void view_get_input_bounds(struct roots_view *view, struct wlr_box *box) {
@@ -51,7 +51,12 @@
 	}
 }
 
-<<<<<<< HEAD
+void view_resize(struct roots_view *view, uint32_t width, uint32_t height) {
+	if (view->resize) {
+		view->resize(view, width, height);
+	}
+}
+
 static struct wlr_subsurface *subsurface_at(struct wlr_surface *surface,
 		double sx, double sy, double *sub_x, double *sub_y) {
 	struct wlr_subsurface *subsurface;
@@ -81,15 +86,6 @@
 
 struct roots_view *view_at(struct roots_desktop *desktop, double lx, double ly,
 		struct wlr_surface **surface, double *sx, double *sy) {
-=======
-void view_resize(struct roots_view *view, uint32_t width, uint32_t height) {
-	if (view->resize) {
-		view->resize(view, width, height);
-	}
-}
-
-struct roots_view *view_at(struct roots_desktop *desktop, int x, int y) {
->>>>>>> 5944505a
 	for (size_t i = 0; i < desktop->views->length; ++i) {
 		struct roots_view *view = desktop->views->items[i];
 
