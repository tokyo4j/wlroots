--- conflicted
+++ resolved
@@ -213,15 +213,11 @@
 	view->x = (double)xsurface->x;
 	view->y = (double)xsurface->y;
 
-<<<<<<< HEAD
 	roots_surface->surface_commit.notify = handle_surface_commit;
 	wl_signal_add(&xsurface->surface->events.commit,
 		&roots_surface->surface_commit);
 
-	wlr_list_push(desktop->views, roots_surface->view);
-=======
 	wl_list_insert(&desktop->views, &view->link);
->>>>>>> c3e0fbdb
 }
 
 static void handle_unmap_notify(struct wl_listener *listener, void *data) {
@@ -229,18 +225,9 @@
 		wl_container_of(listener, roots_surface, unmap_notify);
 	roots_surface->view->wlr_surface = NULL;
 
-<<<<<<< HEAD
 	wl_list_remove(&roots_surface->surface_commit.link);
 
-	for (size_t i = 0; i < desktop->views->length; i++) {
-		if (desktop->views->items[i] == roots_surface->view) {
-			wlr_list_del(desktop->views, i);
-			break;
-		}
-	}
-=======
 	wl_list_remove(&roots_surface->view->link);
->>>>>>> c3e0fbdb
 }
 
 void handle_xwayland_surface(struct wl_listener *listener, void *data) {
