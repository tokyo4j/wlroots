--- conflicted
+++ resolved
@@ -26,11 +26,7 @@
 	char make[48];
 	char model[16];
 	uint32_t scale;
-<<<<<<< HEAD
-	int32_t x, y;
 	int32_t width, height;
-=======
->>>>>>> 69deb99a
 	int32_t phys_width, phys_height; // mm
 	int32_t subpixel; // enum wl_output_subpixel
 	int32_t transform; // enum wl_output_transform
