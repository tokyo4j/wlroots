--- conflicted
+++ resolved
@@ -46,11 +46,8 @@
 	struct wlr_drag_icon *wlr_drag_icon;
 	struct wl_list link;
 
-<<<<<<< HEAD
-=======
 	double x, y;
 
->>>>>>> 2ad7df86
 	struct wl_listener surface_commit;
 	struct wl_listener map;
 	struct wl_listener destroy;
@@ -107,13 +104,11 @@
 
 void roots_seat_begin_rotate(struct roots_seat *seat, struct roots_view *view);
 
-<<<<<<< HEAD
 struct roots_seat_view *roots_seat_view_from_view( struct roots_seat *seat,
-		struct roots_view *view);
-=======
+	struct roots_view *view);
+
 void roots_drag_icon_update_position(struct roots_drag_icon *icon);
 
 void roots_drag_icon_damage_whole(struct roots_drag_icon *icon);
->>>>>>> 2ad7df86
 
 #endif